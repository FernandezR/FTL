/* Pi-hole: A black hole for Internet advertisements
*  (c) 2019 Pi-hole, LLC (https://pi-hole.net)
*  Network-wide ad blocking via your own hardware.
*
*  FTL Engine
*  gravity database prototypes
*
*  This file is copyright under the latest version of the EUPL.
*  Please see LICENSE file for your rights under this license. */
#ifndef GRAVITY_H
#define GRAVITY_H

// clients data structure
#include "../datastructure.h"
// enum http_method
#include "../webserver/http-common.h"
// Definition of struct regexData
#include "../regex_r.h"

// Table row record, not all fields are used by all tables
typedef struct {
	bool enabled;
	int type_int;
	int number;
	int invalid_domains;
	int status;
	const char *name;
	const char *domain;
	const char *address;
	const char *type;
	const char *kind;
	const char *comment;
	const char *group_ids;
	const char *client;
	const char *item;
	long id;
	time_t date_added;
	time_t date_modified;
	time_t date_updated;
} tablerow;

bool gravityDB_open(void);
bool gravityDB_reopen(void);
void gravityDB_forked(void);
void gravityDB_reload_groups(clientsData* client);
bool gravityDB_prepare_client_statements(clientsData* client);
void gravityDB_close(void);
bool gravityDB_getTable(unsigned char list);
const char* gravityDB_getDomain(int *rowid);
char* get_client_names_from_ids(const char *group_ids) __attribute__ ((malloc));
void gravityDB_finalizeTable(void);
int gravityDB_count(const enum gravity_tables list);

<<<<<<< HEAD
bool in_gravity(const char *domain, clientsData* client);
bool in_denylist(const char *domain, clientsData* client);
bool in_allowlist(const char *domain, const DNSCacheData *dns_cache, clientsData* client);
=======
enum db_result in_gravity(const char *domain, clientsData *client);
enum db_result in_blacklist(const char *domain, clientsData *client);
enum db_result in_whitelist(const char *domain, DNSCacheData *dns_cache, clientsData *client);
bool in_auditlist(const char *domain);
>>>>>>> 9bfcc880

bool gravityDB_get_regex_client_groups(clientsData* client, const unsigned int numregex, const regexData *regex,
                                       const unsigned char type, const char* table);

bool gravityDB_readTable(const enum gravity_list_type listtype, const char *filter, const char **message);
bool gravityDB_readTableGetRow(tablerow *row, const char **message);
void gravityDB_readTableFinalize(void);
bool gravityDB_addToTable(const enum gravity_list_type listtype, tablerow *row,
                          const char **message, const enum http_method method);
bool gravityDB_delFromTable(const enum gravity_list_type listtype, const char* domain_name, const char **message);
bool gravityDB_edit_groups(const enum gravity_list_type listtype, cJSON *groups,
                           const tablerow *row, const char **message);

#endif //GRAVITY_H<|MERGE_RESOLUTION|>--- conflicted
+++ resolved
@@ -51,16 +51,10 @@
 void gravityDB_finalizeTable(void);
 int gravityDB_count(const enum gravity_tables list);
 
-<<<<<<< HEAD
-bool in_gravity(const char *domain, clientsData* client);
-bool in_denylist(const char *domain, clientsData* client);
-bool in_allowlist(const char *domain, const DNSCacheData *dns_cache, clientsData* client);
-=======
 enum db_result in_gravity(const char *domain, clientsData *client);
 enum db_result in_blacklist(const char *domain, clientsData *client);
 enum db_result in_whitelist(const char *domain, DNSCacheData *dns_cache, clientsData *client);
 bool in_auditlist(const char *domain);
->>>>>>> 9bfcc880
 
 bool gravityDB_get_regex_client_groups(clientsData* client, const unsigned int numregex, const regexData *regex,
                                        const unsigned char type, const char* table);
