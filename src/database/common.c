/* Pi-hole: A black hole for Internet advertisements
*  (c) 2017 Pi-hole, LLC (https://pi-hole.net)
*  Network-wide ad blocking via your own hardware.
*
*  FTL Engine
*  Common database routines for pihole-FTL.db
*
*  This file is copyright under the latest version of the EUPL.
*  Please see LICENSE file for your rights under this license. */

#include "FTL.h"
#include "database/common.h"
#include "database/network-table.h"
#include "database/message-table.h"
#include "shmem.h"
#include "memory.h"
#include "config.h"
#include "log.h"
#include "timers.h"
#include "files.h"
#include "database/sqlite3-ext.h"

sqlite3 *FTL_db = NULL;
bool database = true;
bool DBdeleteoldqueries = false;
long int lastdbindex = 0;
static bool db_avail = false;

static pthread_mutex_t dblock;

__attribute__ ((pure)) bool FTL_DB_avail(void)
{
	return db_avail;
}

void dbclose(void)
{
	// Only try to close an existing database connection
	int rc = SQLITE_OK;
	if( FTL_db != NULL )
	{
		rc = sqlite3_close(FTL_db);
		FTL_db = NULL;
	}

	db_avail = false;

	// Report any error
	if( rc != SQLITE_OK )
	{
		logg("Encountered error while trying to close database: %s", sqlite3_errstr(rc));
		database = false;
	}

	if(config.debug & DEBUG_LOCKS)
		logg("Unlocking database");

	// Unlock mutex on the database
	pthread_mutex_unlock(&dblock);

	if(config.debug & DEBUG_LOCKS)
		logg("Unlocking database: Success");
}

bool dbopen(void)
{
	// Skip subroutine altogether when database is already open
	if(FTL_db != NULL && db_avail)
	{
		if(config.debug & DEBUG_LOCKS)
			logg("Not locking database (already open)");
		return true;
	}

	if(config.debug & DEBUG_LOCKS)
		logg("Locking database");

	// Lock mutex on the database
	pthread_mutex_lock(&dblock);

	if(config.debug & DEBUG_LOCKS)
		logg("Locking database: Success");

	// Try to open database
	int rc = sqlite3_open_v2(FTLfiles.FTL_db, &FTL_db, SQLITE_OPEN_READWRITE, NULL);
	if( rc != SQLITE_OK )
	{
		logg("Encountered error while trying to open database: %s", sqlite3_errstr(rc));
		database = false;
		pthread_mutex_unlock(&dblock);
		return false;
	}

	// Explicitly set busy handler to value defined in FTL.h
	rc = sqlite3_busy_timeout(FTL_db, DATABASE_BUSY_TIMEOUT);
	if( rc != SQLITE_OK )
	{
		logg("Encountered error while trying to set busy timeout (%d ms) on database: %s",
		     DATABASE_BUSY_TIMEOUT, sqlite3_errstr(rc));
		database = false;
		dbclose();
		return false;
	}

	db_avail = true;

	return true;
}

int dbquery(const char *format, ...)
{
	va_list args;
	va_start(args, format);
	char *query = sqlite3_vmprintf(format, args);
	va_end(args);

	if(query == NULL)
	{
		logg("Memory allocation failed in dbquery()");
		return SQLITE_ERROR;
	}

	// Log generated SQL string when dbquery() is called
	// although the database connection is not available
	if(FTL_db == NULL && !dbopen())
	{
		logg("dbquery(\"%s\") called but database is not available!", query);
		sqlite3_free(query);
		return SQLITE_ERROR;
	}

	if(config.debug & DEBUG_DATABASE)
	{
		logg("dbquery: \"%s\"", query);
	}

	int rc = sqlite3_exec(FTL_db, query, NULL, NULL, NULL);
	if( rc != SQLITE_OK ){
		logg("ERROR: SQL query \"%s\" failed: %s",
		     query, sqlite3_errstr(rc));
		dbclose();
		return rc;
	}

	// Free allocated memory for query string
	sqlite3_free(query);

	if(config.debug & DEBUG_DATABASE)
	{
		logg("         ---> OK");
	}

	// Return success
	return SQLITE_OK;
}

static bool create_counter_table(void)
{
	// Create FTL table in the database (holds properties like database version, etc.)
	SQL_bool("CREATE TABLE counters ( id INTEGER PRIMARY KEY NOT NULL, value INTEGER NOT NULL );");

	// ID 0 = total queries
	if(!db_set_counter(DB_TOTALQUERIES, 0))
	{ dbclose(); return false; }

	// ID 1 = total blocked queries
	if(!db_set_counter(DB_BLOCKEDQUERIES, 0))
	{ dbclose(); return false; }

	// Time stamp of creation of the counters database
	if(!db_set_FTL_property(DB_FIRSTCOUNTERTIMESTAMP, time(NULL)))
	{ dbclose(); return false; }

	// Update database version to 2
	if(!db_set_FTL_property(DB_VERSION, 2))
	{ dbclose(); return false; }

	return true;
}

static bool db_create(void)
{
	int rc = sqlite3_open_v2(FTLfiles.FTL_db, &FTL_db, SQLITE_OPEN_READWRITE | SQLITE_OPEN_CREATE, NULL);
	if( rc != SQLITE_OK )
	{
		logg("Encountered error while trying to create database in rw-mode: %s", sqlite3_errstr(rc));
		return false;
	}
	// Create Queries table in the database
	SQL_bool("CREATE TABLE queries ( id INTEGER PRIMARY KEY AUTOINCREMENT, timestamp INTEGER NOT NULL, type INTEGER NOT NULL, status INTEGER NOT NULL, domain TEXT NOT NULL, client TEXT NOT NULL, forward TEXT );");

	// Add an index on the timestamps (not a unique index!)
	SQL_bool("CREATE INDEX idx_queries_timestamps ON queries (timestamp);");

	// Create FTL table in the database (holds properties like database version, etc.)
	SQL_bool("CREATE TABLE ftl ( id INTEGER PRIMARY KEY NOT NULL, value BLOB NOT NULL );");


	// Set FTL_db version 1
	if(dbquery("INSERT INTO ftl (ID,VALUE) VALUES(%i,1);", DB_VERSION) != SQLITE_OK)
		return false;

	// Most recent timestamp initialized to 00:00 1 Jan 1970
	if(dbquery("INSERT INTO ftl (ID,VALUE) VALUES(%i,0);", DB_LASTTIMESTAMP) != SQLITE_OK)
		return false;

	// Done initializing the database
	// Close database handle
	dbclose();

	// Explicitly set permissions to 0644
	// 644 =            u+w       u+r       g+r       o+r
	const mode_t mode = S_IWUSR | S_IRUSR | S_IRGRP | S_IROTH;
	chmod_file(FTLfiles.FTL_db, mode);

	return true;
}

void SQLite3LogCallback(void *pArg, int iErrCode, const char *zMsg)
{
	// Note: pArg is NULL and not used
	// See https://sqlite.org/rescode.html#extrc for details
	// concerning the return codes returned here
	logg("SQLite3 message: %s (%d)", zMsg, iErrCode);
}

void db_init(void)
{
	// Initialize database lock mutex
	int rc;
	if((rc = pthread_mutex_init(&dblock, NULL)) != 0)
	{
		logg("FATAL: FTL_db mutex init failed (%s, %i)\n", strerror(rc), rc);
		// Return failure
		exit(EXIT_FAILURE);
	}

	// Lock database thread
	pthread_mutex_lock(&dblock);

	// Initialize SQLite3 logging callback
	// This ensures SQLite3 errors and warnings are logged to pihole-FTL.log
	// We use this to possibly catch even more errors in places we do not
	// explicitly check for failures to have happened
	sqlite3_config(SQLITE_CONFIG_LOG, SQLite3LogCallback, NULL);

	// Register Pi-hole provided SQLite3 extensions (see sqlite3-ext.c)
	sqlite3_auto_extension((void (*)(void))sqlite3_pihole_extensions_init);

	// Check if database exists, if not create empty database
	if(!file_exists(FTLfiles.FTL_db))
	{
		logg("No database file found, creating new (empty) database");
		if (!db_create())
		{
			logg("Creation of database failed, database is not available");
			pthread_mutex_unlock(&dblock);
			database = false;
			return;
		}
	}

	// Try to open the database connection
	rc = sqlite3_open_v2(FTLfiles.FTL_db, &FTL_db, SQLITE_OPEN_READWRITE, NULL);
	if( rc != SQLITE_OK ){
		logg("Cannot initialize (open) long-term database: %s", sqlite3_errstr(rc));
		database = false;
		return;
	}

	// Test FTL_db version and see if we need to upgrade the database file
	int dbversion = db_get_FTL_property(DB_VERSION);
	if(dbversion < 1)
	{
		logg("Database not available, please ensure the database is unlocked when starting pihole-FTL !");
		dbclose();

		database = false;
		return;
	}
	else
	{
		logg("Database version is %i", dbversion);
	}


	// Update to version 2 if lower
	if(dbversion < 2)
	{
		// Update to version 2: Create counters table
		logg("Updating long-term database to version 2");
		if (!create_counter_table())
		{
			logg("Counter table not initialized, database not available");
			dbclose();

			database = false;
			return;
		}
		// Get updated version
		dbversion = db_get_FTL_property(DB_VERSION);
	}

	// Update to version 3 if lower
	if(dbversion < 3)
	{
		// Update to version 3: Create network table
		logg("Updating long-term database to version 3");
		if (!create_network_table())
		{
			logg("Network table not initialized, database not available");
			dbclose();

			database = false;
			return;
		}
		// Get updated version
		dbversion = db_get_FTL_property(DB_VERSION);
	}

	// Update to version 4 if lower
	if(dbversion < 4)
	{
		// Update to version 4: Unify clients in network table
		logg("Updating long-term database to version 4");
		if(!unify_hwaddr())
		{
			logg("Unable to unify clients in network table, database not available");
			dbclose();

			database = false;
			return;
		}
		// Get updated version
		dbversion = db_get_FTL_property(DB_VERSION);
	}

	// Update to version 5 if lower
	if(dbversion < 5)
	{
		// Update to version 5: Create network-addresses table
		logg("Updating long-term database to version 5");
		if(!create_network_addresses_table())
		{
			logg("Network-addresses table not initialized, database not available");
			dbclose();

			database = false;
			return;
		}
		// Get updated version
		dbversion = db_get_FTL_property(DB_VERSION);
	}

	// Update to version 6 if lower
	if(dbversion < 6)
	{
		// Update to version 6: Create message table
		logg("Updating long-term database to version 6");
		if(!create_message_table())
		{
			logg("Message table not initialized, database not available");
			dbclose();

			database = false;
			return;
		}
		// Get updated version
		dbversion = db_get_FTL_property(DB_VERSION);
	}

<<<<<<< HEAD
	// Version 7 is skipped as it was superseded by version 8

	// Update to version 8 if lower
	if(dbversion < 8)
	{
		// Update to version 8: Add name field to network_addresses table
		logg("Updating long-term database to version 8");
		if(!create_network_addresses_with_names_table())
		{
			logg("Network addresses table not initialized, database not available");
=======
	// Update to version 7 if lower
	if(dbversion < 7)
	{
		// Update to version 7: Create message table
		logg("Updating long-term database to version 7");
		if(dbquery("ALTER TABLE queries ADD COLUMN additional_info TEXT;") != SQLITE_OK ||
		   !db_set_FTL_property(DB_VERSION, 7))
		{
			logg("Column additional_info not initialized, database not available");
>>>>>>> b4903554
			dbclose();

			database = false;
			return;
		}
		// Get updated version
		dbversion = db_get_FTL_property(DB_VERSION);
	}

	// Close database to prevent having it opened all time
	// We already closed the database when we returned earlier
	dbclose();

	// Log if users asked us to not use the long-term database for queries
	// We will still use it to store warnings in it
	if(!use_database())
	{
		logg("Not using the long-term database for storing queries");
		database = false;
		return;
	}

	logg("Database successfully initialized");
}

int db_get_FTL_property(const enum ftl_table_props ID)
{
	if(!database || FTL_db == NULL)
	{
		logg("db_get_FTL_property(%u) called but database is not available!", ID);
		return DB_FAILED;
	}
	// Prepare SQL statement
	char* querystr = NULL;
	int ret = asprintf(&querystr, "SELECT VALUE FROM ftl WHERE id = %u;", ID);

	if(querystr == NULL || ret < 0)
	{
		logg("Memory allocation failed in db_get_FTL_property with ID = %u (%i)", ID, ret);
		return DB_FAILED;
	}

	int value = db_query_int(querystr);
	free(querystr);

	return value;
}

bool db_set_FTL_property(const enum ftl_table_props ID, const int value)
{
	if(!database || FTL_db == NULL)
	{
		logg("db_set_FTL_property(%u, %i) called but database is not available!", ID, value);
		return false;
	}
	return dbquery("INSERT OR REPLACE INTO ftl (id, value) VALUES ( %u, %i );", ID, value) == SQLITE_OK;
}

bool db_set_counter(const enum counters_table_props ID, const int value)
{
	if(!database || FTL_db == NULL)
	{
		logg("db_set_counter(%u, %i) called but database is not available!", ID, value);
		return false;
	}
	return dbquery("INSERT OR REPLACE INTO counters (id, value) VALUES ( %u, %i );", ID, value) == SQLITE_OK;
}

bool db_update_counters(const int total, const int blocked)
{
	if(!database || FTL_db == NULL)
	{
		logg("db_update_counters(%i, %i) called but database is not available!", total, blocked);
		return false;
	}
	if(dbquery("UPDATE counters SET value = value + %i WHERE id = %i;", total, DB_TOTALQUERIES) != SQLITE_OK)
		return false;
	if(dbquery("UPDATE counters SET value = value + %i WHERE id = %i;", blocked, DB_BLOCKEDQUERIES) != SQLITE_OK)
		return false;
	return true;
}

int db_query_int(const char* querystr)
{
	if(!database || FTL_db == NULL)
	{
		logg("db_query_int(\"%s\") called but database is not available!", querystr);
		return DB_FAILED;
	}

	if(config.debug & DEBUG_DATABASE)
	{
		logg("dbquery: \"%s\"", querystr);
	}

	sqlite3_stmt* stmt;
	int rc = sqlite3_prepare_v2(FTL_db, querystr, -1, &stmt, NULL);
	if( rc != SQLITE_OK )
	{
		if( rc != SQLITE_BUSY )
		{
			logg("Encountered prepare error in db_query_int(\"%s\"): %s", querystr, sqlite3_errstr(rc));
			database = false;
		}
		return DB_FAILED;
	}

	rc = sqlite3_step(stmt);
	int result;

	if( rc == SQLITE_ROW )
	{
		result = sqlite3_column_int(stmt, 0);

		if(config.debug & DEBUG_DATABASE)
		{
			logg("         ---> Result %i (int)", result);
		}
	}
	else if( rc == SQLITE_DONE )
	{
		// No rows available
		result = DB_NODATA;

		if(config.debug & DEBUG_DATABASE)
		{
			logg("         ---> No data");
		}
	}
	else
	{
		logg("Encountered step error in db_query_int(\"%s\"): %s", querystr, sqlite3_errstr(rc));
		return DB_FAILED;
	}

	sqlite3_finalize(stmt);
	return result;
}

long int get_max_query_ID(void)
{
	if(!database || FTL_db == NULL)
	{
		logg("get_max_query_ID() called but database is not available!");
		return DB_FAILED;
	}

	const char *sql = "SELECT MAX(ID) FROM queries";
	if(config.debug & DEBUG_DATABASE)
	{
		logg("dbquery: \"%s\"", sql);
	}

	sqlite3_stmt* stmt = NULL;
	int rc = sqlite3_prepare_v2(FTL_db, sql, -1, &stmt, NULL);
	if( rc != SQLITE_OK )
	{
		if( rc != SQLITE_BUSY )
		{
			logg("Encountered prepare error in get_max_query_ID(): %s", sqlite3_errstr(rc));
			database = false;
		}
		dbclose();
		return DB_FAILED;
	}

	rc = sqlite3_step(stmt);
	if( rc != SQLITE_ROW )
	{
		logg("Encountered step error in get_max_query_ID(): %s", sqlite3_errstr(rc));
		database = false;
		dbclose();
		return DB_FAILED;
	}

	sqlite3_int64 result = sqlite3_column_int64(stmt, 0);
	if(config.debug & DEBUG_DATABASE)
	{
		logg("         ---> Result %lli (long long int)", (long long int)result);
	}
	sqlite3_finalize(stmt);
	return result;
}

// Returns ID of the most recent successful INSERT.
long get_lastID(void)
{
	if(!database || FTL_db == NULL)
	{
		logg("get_lastID() called but database is not available!");
		return DB_FAILED;
	}
	return sqlite3_last_insert_rowid(FTL_db);
}

// Return SQLite3 engine version string
const char *get_sqlite3_version(void)
{
	return sqlite3_libversion();
}

// Should the long-term database be used?
__attribute__ ((pure)) bool use_database()
{
	// Check if the user doesn't want to use the database and set an
	// empty string as file name in FTL's config file or configured
	// a maximum history of zero days.
	if(FTLfiles.FTL_db == NULL ||
	   strlen(FTLfiles.FTL_db) == 0 ||
	   config.maxDBdays == 0)
	{
		return false;
	}

	return true;
}<|MERGE_RESOLUTION|>--- conflicted
+++ resolved
@@ -369,18 +369,6 @@
 		dbversion = db_get_FTL_property(DB_VERSION);
 	}
 
-<<<<<<< HEAD
-	// Version 7 is skipped as it was superseded by version 8
-
-	// Update to version 8 if lower
-	if(dbversion < 8)
-	{
-		// Update to version 8: Add name field to network_addresses table
-		logg("Updating long-term database to version 8");
-		if(!create_network_addresses_with_names_table())
-		{
-			logg("Network addresses table not initialized, database not available");
-=======
 	// Update to version 7 if lower
 	if(dbversion < 7)
 	{
@@ -390,7 +378,23 @@
 		   !db_set_FTL_property(DB_VERSION, 7))
 		{
 			logg("Column additional_info not initialized, database not available");
->>>>>>> b4903554
+			dbclose();
+
+			database = false;
+			return;
+		}
+		// Get updated version
+		dbversion = db_get_FTL_property(DB_VERSION);
+	}
+
+	// Update to version 8 if lower
+	if(dbversion < 8)
+	{
+		// Update to version 8: Add name field to network_addresses table
+		logg("Updating long-term database to version 8");
+		if(!create_network_addresses_with_names_table())
+		{
+			logg("Network addresses table not initialized, database not available");
 			dbclose();
 
 			database = false;
