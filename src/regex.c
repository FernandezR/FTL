--- conflicted
+++ resolved
@@ -390,42 +390,23 @@
 
 			if(regextest)
 			{
-<<<<<<< HEAD
-				// CLI provided regular expression
-				log_info("    %s%s%s matches",
-				         cli_bold(), regex->string, cli_normal());
-			}
-			else if(regextest && regexid == REGEX_DENY)
-			{
-				// Database-sourced regular expression
-				log_info("    %s%s%s matches (deny regex, DB ID %i)",
-				         cli_bold(), regex->string, cli_normal(),
-				         regex->database_id);
-			}
-			else if(regextest && regexid == REGEX_ALLOW)
-			{
-				// Database-sourced regular expression
-				log_info("    %s%s%s matches (allow regex, DB ID %i)",
-				         cli_bold(), regex->string, cli_normal(),
-				         regex->database_id);
-=======
 				if(regexid == REGEX_CLI)
 				{
 					// CLI provided regular expression
-					logg("    %s%s%s matches",
+					log_info("    %s%s%s matches",
 					cli_bold(), regex[index].string, cli_normal());
 				}
-				else if(regextest && regexid == REGEX_BLACKLIST)
+				else if(regextest && regexid == REGEX_DENY)
 				{
 					// Database-sourced regular expression
-					logg("    %s%s%s matches (regex blacklist, DB ID %i)",
+					log_info("    %s%s%s matches (regex blacklist, DB ID %i)",
 					cli_bold(), regex[index].string, cli_normal(),
 					regex[index].database_id);
 				}
-				else if(regextest && regexid == REGEX_WHITELIST)
+				else if(regextest && regexid == REGEX_ALLOW)
 				{
 					// Database-sourced regular expression
-					logg("    %s%s%s matches (regex whitelist, DB ID %i)",
+					log_info("    %s%s%s matches (regex whitelist, DB ID %i)",
 					cli_bold(), regex[index].string, cli_normal(),
 					regex[index].database_id);
 				}
@@ -433,25 +414,25 @@
 				// Check query type filtering
 				if(regex[index].ext.query_type != 0)
 				{
-					logg("    Hint: This regex %s type %s queries",
-					     regex[index].ext.query_type_inverted ? "does not match" : "matches only",
-					     querytypes[regex[index].ext.query_type]);
+					const char *typestr = get_query_type_str(regex[index].ext.query_type, NULL, NULL);
+					log_info("    Hint: This regex %s type %s queries",
+					         regex[index].ext.query_type_inverted ? "does not match" : "matches only",
+					         typestr);
 				}
 
 				// Check inversion
 				if(regex[index].ext.inverted)
 				{
-					logg("    Hint: This regex is inverted");
+					log_info("    Hint: This regex is inverted");
 				}
 
 				// Check special reply type
 				if(regex[index].ext.reply != REPLY_UNKNOWN)
 				{
-					logg("    Hint: This regex forces reply type %s",
-					     get_query_reply_str(regex[index].ext.reply));
-				}
-
->>>>>>> 90215786
+					const char *replystr = get_query_reply_str(regex[index].ext.reply);
+					log_info("    Hint: This regex forces reply type %s", replystr);
+				}
+
 			}
 			else
 			{
