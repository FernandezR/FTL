/* Pi-hole: A black hole for Internet advertisements
*  (c) 2017 Pi-hole, LLC (https://pi-hole.net)
*  Network-wide ad blocking via your own hardware.
*
*  FTL Engine
*  Logging prototypes
*
*  This file is copyright under the latest version of the EUPL.
*  Please see LICENSE file for your rights under this license. */
#ifndef LOG_H
#define LOG_H

#include <stdbool.h>
#include <time.h>
// enums
#include "enums.h"

void init_FTL_log(void);
void log_counter_info(void);
void format_memory_size(char * const prefix, unsigned long long int bytes,
                        double * const formated);
void format_time(char buffer[42], unsigned long seconds, double milliseconds);
const char *get_FTL_version(void) __attribute__ ((malloc));
void log_FTL_version(bool crashreport);
double double_time(void);
void get_timestr(char * const timestring, const time_t timein, const bool millis);
void logg_web(enum web_code code, const char* format, ...) __attribute__ ((format (gnu_printf, 2, 3)));
const char *get_ordinal_suffix(unsigned int number) __attribute__ ((const));

// The actual logging routine can take extra options for specialized logging
// The more general interfaces can be defined here as appropriate shortcuts
<<<<<<< HEAD
#define logg(format, ...) _FTL_log(true, __FUNCTION__, __FILE__, __LINE__, format, ## __VA_ARGS__)
#define logg_sameline(format, ...) _FTL_log(false, __FUNCTION__, __FILE__, __LINE__, format, ## __VA_ARGS__)
void _FTL_log(const bool newline, const char *func, const char *file, const int line, const char* format, ...) __attribute__ ((format (gnu_printf, 5, 6)));
=======
#define logg(format, ...) _FTL_log(true, false, format, ## __VA_ARGS__)
#define logg_debug(format, ...) _FTL_log(true, true, format, ## __VA_ARGS__)
#define logg_sameline(format, ...) _FTL_log(false, false, format, ## __VA_ARGS__)
void _FTL_log(const bool newline, const bool debug, const char* format, ...) __attribute__ ((format (gnu_printf, 3, 4)));
>>>>>>> f86297b1
void FTL_log_dnsmasq_fatal(const char *format, ...) __attribute__ ((format (gnu_printf, 1, 2)));
void log_ctrl(bool vlog, bool vstdout);
void FTL_log_helper(const unsigned char n, ...);

int binbuf_to_escaped_C_literal(const char *src_buf, size_t src_sz, char *dst_str, size_t dst_sz);

int forwarded_queries(void)  __attribute__ ((pure));
int cached_queries(void)  __attribute__ ((pure));
int blocked_queries(void)  __attribute__ ((pure));

#endif //LOG_H<|MERGE_RESOLUTION|>--- conflicted
+++ resolved
@@ -29,24 +29,14 @@
 
 // The actual logging routine can take extra options for specialized logging
 // The more general interfaces can be defined here as appropriate shortcuts
-<<<<<<< HEAD
-#define logg(format, ...) _FTL_log(true, __FUNCTION__, __FILE__, __LINE__, format, ## __VA_ARGS__)
-#define logg_sameline(format, ...) _FTL_log(false, __FUNCTION__, __FILE__, __LINE__, format, ## __VA_ARGS__)
-void _FTL_log(const bool newline, const char *func, const char *file, const int line, const char* format, ...) __attribute__ ((format (gnu_printf, 5, 6)));
-=======
 #define logg(format, ...) _FTL_log(true, false, format, ## __VA_ARGS__)
 #define logg_debug(format, ...) _FTL_log(true, true, format, ## __VA_ARGS__)
 #define logg_sameline(format, ...) _FTL_log(false, false, format, ## __VA_ARGS__)
 void _FTL_log(const bool newline, const bool debug, const char* format, ...) __attribute__ ((format (gnu_printf, 3, 4)));
->>>>>>> f86297b1
 void FTL_log_dnsmasq_fatal(const char *format, ...) __attribute__ ((format (gnu_printf, 1, 2)));
 void log_ctrl(bool vlog, bool vstdout);
 void FTL_log_helper(const unsigned char n, ...);
 
 int binbuf_to_escaped_C_literal(const char *src_buf, size_t src_sz, char *dst_str, size_t dst_sz);
 
-int forwarded_queries(void)  __attribute__ ((pure));
-int cached_queries(void)  __attribute__ ((pure));
-int blocked_queries(void)  __attribute__ ((pure));
-
 #endif //LOG_H