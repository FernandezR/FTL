--- conflicted
+++ resolved
@@ -274,7 +274,6 @@
 target_include_directories(core PRIVATE ${PROJECT_SOURCE_DIR}/src)
 add_dependencies(core gen_version)
 
-
 add_executable(pihole-FTL
         $<TARGET_OBJECTS:core>
         $<TARGET_OBJECTS:api>
@@ -288,6 +287,7 @@
         $<TARGET_OBJECTS:dnsmasq>
         $<TARGET_OBJECTS:sqlite3>
         $<TARGET_OBJECTS:lua>
+        $<TARGET_OBJECTS:ftl_lua>
         $<TARGET_OBJECTS:tre-regex>
         $<TARGET_OBJECTS:syscalls>
         $<TARGET_OBJECTS:tomlc99>
@@ -339,15 +339,9 @@
 find_library(LIBTERMCAP NAMES libtermcap${CMAKE_STATIC_LIBRARY_SUFFIX} termcap)
 if(LIBREADLINE AND LIBHISTORY AND LIBTERMCAP)
     message(STATUS "Building FTL with readline support: YES")
-<<<<<<< HEAD
-    target_link_libraries(pihole-FTL ${LIBREADLINE} ${LIBHISTORY} ${LIBTERMCAP})
-    add_compile_definitions(HAVE_READLINE)
-    set(HAVE_READLINE TRUE)
-=======
     target_compile_definitions(lua PRIVATE LUA_USE_READLINE)
     target_compile_definitions(sqlite3 PRIVATE HAVE_READLINE)
     target_link_libraries(pihole-FTL ${LIBREADLINE} ${LIBHISTORY} ${LIBTERMCAP})
->>>>>>> 52430831
 else()
     message(STATUS "Building FTL with readline support: NO")
 endif()
