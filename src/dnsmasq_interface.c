--- conflicted
+++ resolved
@@ -376,7 +376,6 @@
 
 	// Log empty replies
 	if(!(flags & (F_IPV4 | F_IPV6)))
-<<<<<<< HEAD
 	{
 		if(flags == 0)
 		{
@@ -384,17 +383,14 @@
 			union all_addr addr = {{ 0 }};
 			addr.log.rcode = REFUSED;
 			addr.log.ede = EDE_BLOCKED;
-			log_query(F_RCODE | F_HOSTS, name, &addr, (char*)blockingreason);
+			log_query(F_RCODE | F_HOSTS, name, &addr, (char*)blockingreason, 0);
 		}
 		else
 		{
 			// NODATA/NXDOMAIN
-			log_query(flags, name, NULL, (char*)blockingreason);
-		}
-	}
-=======
-		log_query(flags, name, NULL, (char*)blockingreason, 0);
->>>>>>> c5429dfe
+			log_query(flags, name, NULL, (char*)blockingreason, 0);
+		}
+	}
 
 	// Indicate if truncated (client should retry over TCP)
 	if (trunc)
