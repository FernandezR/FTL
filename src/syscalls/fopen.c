/* Pi-hole: A black hole for Internet advertisements
*  (c) 2020 Pi-hole, LLC (https://pi-hole.net)
*  Network-wide ad blocking via your own hardware.
*
*  FTL Engine
*  Pi-hole syscall implementation for fopen
*
*  This file is copyright under the latest version of the EUPL.
*  Please see LICENSE file for your rights under this license. */

#include "../FTL.h"
//#include "syscalls.h" is implicitly done in FTL.h
#include "../log.h"

static uint8_t already_writing = 0;

#undef fopen
FILE *FTLfopen(const char *pathname, const char *mode, const char *file, const char *func, const int line)
{
	FILE *file_ptr = 0;
	do
	{
		// Reset errno before trying to write
		errno = 0;
		file_ptr = fopen(pathname, mode);
	}
	// Try again if the last accept() call failed due to an interruption by an
	// incoming signal
	while(file_ptr == NULL && errno == EINTR);

	// Final error checking (may have faild for some other reason then an
	// EINTR = interrupted system call)
<<<<<<< HEAD
	// We accept "No such file or directory" as this is something we'll deal with elsewhere
	if(file_ptr == NULL && errno != ENOENT)
=======
	// The already_writing coutner prevents a possible infinite loop
	if(file_ptr == NULL && (already_writing++) == 1)
>>>>>>> f86297b1
		logg("WARN: Could not fopen(\"%s\", \"%s\") in %s() (%s:%i): %s",
		     pathname, mode, func, file, line, strerror(errno));

	// Decrement warning counter
	already_writing--;

	return file_ptr;
}<|MERGE_RESOLUTION|>--- conflicted
+++ resolved
@@ -29,14 +29,10 @@
 	while(file_ptr == NULL && errno == EINTR);
 
 	// Final error checking (may have faild for some other reason then an
-	// EINTR = interrupted system call)
-<<<<<<< HEAD
-	// We accept "No such file or directory" as this is something we'll deal with elsewhere
-	if(file_ptr == NULL && errno != ENOENT)
-=======
-	// The already_writing coutner prevents a possible infinite loop
-	if(file_ptr == NULL && (already_writing++) == 1)
->>>>>>> f86297b1
+	// EINTR = interrupted system call). The already_writing coutner
+	// prevents a possible infinite loop. We accept "No such file or
+	// directory" as this is something we'll deal with elsewhere
+	if(file_ptr == NULL && errno != ENOENT && (already_writing++) == 1)
 		logg("WARN: Could not fopen(\"%s\", \"%s\") in %s() (%s:%i): %s",
 		     pathname, mode, func, file, line, strerror(errno));
 
