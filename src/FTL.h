/* Pi-hole: A black hole for Internet advertisements
*  (c) 2017 Pi-hole, LLC (https://pi-hole.net)
*  Network-wide ad blocking via your own hardware.
*
*  FTL Engine
*  Global definitions
*
*  This file is copyright under the latest version of the EUPL.
*  Please see LICENSE file for your rights under this license. */
#ifndef FTL_H
#define FTL_H

#define __USE_XOPEN
#define _GNU_SOURCE
#include <stdio.h>
// variable argument lists
#include <stdarg.h>
#include <stdlib.h>
#include <signal.h>
#include <stdbool.h>
#include <unistd.h>
#include <sys/types.h>
#include <sys/stat.h>
#include <string.h>
#include <sys/time.h>
#include <sys/socket.h>
// struct sockaddr_in
#include <netinet/in.h>
// char* inet_ntoa(struct in_addr in)
#include <arpa/inet.h>
// getnameinfo();
#include <netdb.h>
#include <errno.h>
#include <pthread.h>
#include <sys/prctl.h>
//#include <math.h>
#include <pwd.h>
// syslog
#include <syslog.h>
// tolower()
#include <ctype.h>
// Interfaces
#include <ifaddrs.h>
#include <net/if.h>

// Define MIN and MAX macros, use them only when x and y are of the same type
#define MAX(x,y) (((x) > (y)) ? (x) : (y))
// MIN(x,y) is already defined in dnsmasq.h

// Number of elements in an array
#define ArraySize(X) (sizeof(X)/sizeof(X[0]))

#define SOCKETBUFFERLEN 1024

// How often do we garbage collect (to ensure we only have data fitting to the MAXLOGAGE defined above)? [seconds]
// Default: 3600 (once per hour)
#define GCinterval 3600

// Delay applied to the garbage collecting [seconds]
// Default: -60 (one minute before a full hour)
#define GCdelay (-60)

// How many client connection do we accept at once?
#define MAXCONNS 255

// Over how many queries do we iterate at most when trying to find a match?
#define MAXITER 1000

// How many hours do we want to store in FTL's memory? [hours]
#define MAXLOGAGE 24

// Interval for overTime data [seconds]
// Default: 600 (10 minute intervals)
#define OVERTIME_INTERVAL 600

// How many overTime slots do we need?
// (24+1) hours * number of intervals per hour
// We need to be able to hold 25 hours as we need some reserve
// due to that GC is only running once an hours so the shown data
// can be 24 hours + 59 minutes
#define OVERTIME_SLOTS ((MAXLOGAGE+1)*3600/OVERTIME_INTERVAL)

// Interval for re-resolving ALL known host names [seconds]
// Default: 3600 (once every hour)
#define RERESOLVE_INTERVAL 3600

// Privacy mode constants
#define HIDDEN_DOMAIN "hidden"
#define HIDDEN_CLIENT "0.0.0.0"

// Used to check memory integrity in various structs
#define MAGICBYTE 0x57

// Some magic database constants
#define DB_FAILED -2
#define DB_NODATA -1

// Add a timeout for the pihole-FTL.db database connection [milliseconds]
// This prevents immediate failures when the database is busy for a short time.
// Default: 1000 (one second)
#define DATABASE_BUSY_TIMEOUT 1000

// After how much time does a valid API session expire? [seconds]
// Default: 300 (five minutes)
#define API_SESSION_EXPIRE 300

// How many authenticated API clients are allowed simultaneously? [.]
#define API_MAX_CLIENTS 16

// How many challenges are valid simultaneously? [.]
#define API_MAX_CHALLENGES 8

// How long are challenges considered valid? [seconds]
#define API_CHALLENGE_TIMEOUT 10

// After how many seconds do we check again if a client can be identified by other means?
// (e.g., interface, MAC address, hostname)
// Default: 60 (after one minutee)
#define RECHECK_DELAY 60

// How often should we check again if a client can be identified by other means?
// (e.g., interface, MAC address, hostname)
// Default: 3 (once after RECHECK_DELAY seconds, then again after 2*RECHECK_DELAY and 3*RECHECK_DELAY)
// Important: This number has to be smaller than 256 for this mechanism to work
#define NUM_RECHECKS 3

// Use out own syscalls handling functions that will detect possible errors
// and report accordingly in the log. This will make debugging FTL crashs
// caused by insufficient memory or by code bugs (not properly dealing
// with NULL pointers) much easier.
#undef strdup // strdup() is a macro in itself, it needs special handling
#define free(ptr) FTLfree(ptr, __FILE__,  __FUNCTION__,  __LINE__)
#define strdup(str_in) FTLstrdup(str_in, __FILE__,  __FUNCTION__,  __LINE__)
#define calloc(numer_of_elements, element_size) FTLcalloc(numer_of_elements, element_size, __FILE__,  __FUNCTION__,  __LINE__)
#define realloc(ptr, new_size) FTLrealloc(ptr, new_size, __FILE__,  __FUNCTION__,  __LINE__)
#define printf(format, ...) FTLfprintf(stdout, __FILE__, __FUNCTION__,  __LINE__, format, ##__VA_ARGS__)
#define fprintf(stream, format, ...) FTLfprintf(stream, __FILE__, __FUNCTION__,  __LINE__, format, ##__VA_ARGS__)
#define vprintf(format, args) FTLvfprintf(stdout, __FILE__, __FUNCTION__,  __LINE__, format, args)
#define vfprintf(stream, format, args) FTLvfprintf(stream, __FILE__, __FUNCTION__,  __LINE__, format, args)
#define sprintf(buffer, format, ...) FTLsprintf(__FILE__, __FUNCTION__,  __LINE__, buffer, format, ##__VA_ARGS__)
#define vsprintf(buffer, format, args) FTLvsprintf(__FILE__, __FUNCTION__,  __LINE__, buffer, format, args)
#define asprintf(buffer, format, ...) FTLasprintf(__FILE__, __FUNCTION__,  __LINE__, buffer, format, ##__VA_ARGS__)
#define vasprintf(buffer, format, args) FTLvasprintf(__FILE__, __FUNCTION__,  __LINE__, buffer, format, args)
#define snprintf(buffer, maxlen, format, ...) FTLsnprintf(__FILE__, __FUNCTION__,  __LINE__, buffer, maxlen, format, ##__VA_ARGS__)
#define vsnprintf(buffer, maxlen, format, args) FTLvsnprintf(__FILE__, __FUNCTION__,  __LINE__, buffer, maxlen, format, args)
#define write(fd, buf, n) FTLwrite(fd, buf, n, __FILE__,  __FUNCTION__,  __LINE__)
#define accept(sockfd, addr, addrlen) FTLaccept(sockfd, addr, addrlen, __FILE__,  __FUNCTION__,  __LINE__)
#define recv(sockfd, buf, len, flags) FTLrecv(sockfd, buf, len, flags, __FILE__,  __FUNCTION__,  __LINE__)
#define recvfrom(sockfd, buf, len, flags, src_addr, addrlen) FTLrecvfrom(sockfd, buf, len, flags, src_addr, addrlen, __FILE__,  __FUNCTION__,  __LINE__)
#define sendto(sockfd, buf, len, flags, dest_addr, addrlen) FTLsendto(sockfd, buf, len, flags, dest_addr, addrlen, __FILE__,  __FUNCTION__,  __LINE__)
#define select(nfds, readfds, writefds, exceptfds, timeout) FTLselect(nfds, readfds, writefds, exceptfds, timeout, __FILE__,  __FUNCTION__,  __LINE__)
#define pthread_mutex_lock(mutex) FTLpthread_mutex_lock(mutex, __FILE__,  __FUNCTION__,  __LINE__)
#define fopen(pathname, mode) FTLfopen(pathname, mode, __FILE__,  __FUNCTION__,  __LINE__)
#define ftlallocate(fd, offset, len) FTLfallocate(fd, offset, len, __FILE__,  __FUNCTION__,  __LINE__)
#include "syscalls/syscalls.h"

// Preprocessor help functions
#define str(x) # x
#define xstr(x) str(x)

<<<<<<< HEAD
extern pthread_t DBthread;
extern pthread_t GCthread;
extern pthread_t DNSclientthread;
extern pthread_t timerthread;

// Intentionally ignore result of function declared warn_unused_result
#define igr(x) {__typeof__(x) __attribute__((unused)) d=(x);}

#define max(a,b) ({ __typeof__ (a) _a = (a); __typeof__ (b) _b = (b); _a > _b ? _a : _b; })
#define min(a,b) ({ __typeof__ (a) _a = (a); __typeof__ (b) _b = (b); _a < _b ? _a : _b; })

=======
>>>>>>> f86297b1
#endif // FTL_H<|MERGE_RESOLUTION|>--- conflicted
+++ resolved
@@ -158,18 +158,10 @@
 #define str(x) # x
 #define xstr(x) str(x)
 
-<<<<<<< HEAD
-extern pthread_t DBthread;
-extern pthread_t GCthread;
-extern pthread_t DNSclientthread;
-extern pthread_t timerthread;
-
 // Intentionally ignore result of function declared warn_unused_result
 #define igr(x) {__typeof__(x) __attribute__((unused)) d=(x);}
 
 #define max(a,b) ({ __typeof__ (a) _a = (a); __typeof__ (b) _b = (b); _a > _b ? _a : _b; })
 #define min(a,b) ({ __typeof__ (a) _a = (a); __typeof__ (b) _b = (b); _a < _b ? _a : _b; })
 
-=======
->>>>>>> f86297b1
 #endif // FTL_H