/* Pi-hole: A black hole for Internet advertisements
*  (c) 2017 Pi-hole, LLC (https://pi-hole.net)
*  Network-wide ad blocking via your own hardware.
*
*  FTL Engine
*  Configuration interpreting routines
*
*  This file is copyright under the latest version of the EUPL.
*  Please see LICENSE file for your rights under this license. */

#include "FTL.h"
#include "log.h"
#include "memory.h"
#include "config.h"
#include "setupVars.h"

int setupVarsElements = 0;
char ** setupVarsArray = NULL;

void check_setupVarsconf(void)
{
	FILE *setupVarsfp;
	if((setupVarsfp = fopen(FTLfiles.setupVars, "r")) == NULL)
	{
		logg("WARN: Opening of setupVars.conf failed!");
		logg("      Make sure it exists and is readable");
		logg("      Message: %s", strerror(errno));
	}
	else
	{
		logg("Successfully accessed setupVars.conf");
		fclose(setupVarsfp);
	}
}

char* __attribute__((pure)) find_equals(const char* s)
{
	const char* chars = "=";
	while (*s && (!chars || !strchr(chars, *s)))
		s++;
	return (char*)s;
}

void trim_whitespace(char *string)
{
	// isspace(char*) man page:
	// checks for white-space  characters. In the "C" and "POSIX"
	// locales, these are: space, form-feed ('\f'), newline ('\n'),
	// carriage return ('\r'), horizontal tab ('\t'), and vertical tab
	// ('\v').
	char *original = string, *modified = string;
	// Trim any whitespace characters (see above) at the beginning by increasing the pointer address
	while (isspace((unsigned char)*original))
		original++;
	// Copy the content of original into modified as long as there is something in original
	while ((*modified = *original++) != '\0')
		modified++;
	// Trim any whitespace characters (see above) at the end of the string by overwriting it
	// with the zero character (marking the end of a C string)
	while (modified > string && isspace((unsigned char)*--modified))
		*modified = '\0';
}

// This will hold the read string
// in memory and will serve the space
// we will point to in the rest of the
// process (e.g. setupVarsArray will
// actually point to memory addresses
// which we allocate for this buffer.
char * linebuffer = NULL;
size_t linebuffersize = 0;

char * read_setupVarsconf(const char * key)
{
	FILE *setupVarsfp;
	if((setupVarsfp = fopen(FTLfiles.setupVars, "r")) == NULL)
	{
		logg("WARN: Reading setupVars.conf failed: %s", strerror(errno));
		return NULL;
	}

	// Allocate keystr
	char * keystr = calloc(strlen(key)+2, sizeof(char));
	if(keystr == NULL)
	{
		logg("WARN: read_setupVarsconf failed: could not allocate memory for keystr");
		fclose(setupVarsfp);
		return NULL;
	}
	sprintf(keystr, "%s=", key);

	errno = 0;
	while(getline(&linebuffer, &linebuffersize, setupVarsfp) != -1)
	{
		// Strip (possible) newline
		linebuffer[strcspn(linebuffer, "\n")] = '\0';

		// Skip comment lines
		if(linebuffer[0] == '#' || linebuffer[0] == ';')
			continue;

		// Skip lines with other keys
		if((strstr(linebuffer, keystr)) == NULL)
			continue;

		// otherwise: key found
		fclose(setupVarsfp);
		free(keystr);
		return (find_equals(linebuffer) + 1);
	}

	if(errno == ENOMEM)
		logg("WARN: read_setupVarsconf failed: could not allocate memory for getline");

	// Key not found -> return NULL
	fclose(setupVarsfp);

	// Freeing keystr, not setting to NULL, since not used outside of this routine
	free(keystr);

	// Freeing and setting to NULL to prevent a dangling pointer
	if(linebuffer != NULL)
	{
		free(linebuffer);
		linebuffersize = 0;
		linebuffer = NULL;
	}

	return NULL;
}

// split string in form:
//   abc,def,ghi
// into char ** array:
// setupVarsArray[0] = abc
// setupVarsArray[1] = def
// setupVarsArray[2] = ghi
// setupVarsArray[3] = NULL
void getSetupVarsArray(const char * input)
{
	char * p = strtok((char*)input, ",");

	/* split string and append tokens to 'res' */

	while (p) {
		setupVarsArray = realloc(setupVarsArray, sizeof(char*) * ++setupVarsElements);
		if(setupVarsArray == NULL) return;
		setupVarsArray[setupVarsElements-1] = p;
		p = strtok(NULL, ",");
	}

	/* realloc one extra element for the last NULL */
	setupVarsArray = realloc(setupVarsArray, sizeof(char*) * (setupVarsElements+1));
	if(setupVarsArray == NULL) return;
	setupVarsArray[setupVarsElements] = NULL;
}

void clearSetupVarsArray(void)
{
	setupVarsElements = 0;
	// setting unused pointers to NULL
	// protecting against dangling pointer bugs
	// free only if not already NULL
	if(setupVarsArray != NULL)
	{
		free(setupVarsArray);
		setupVarsArray = NULL;
	}
	if(linebuffer != NULL)
	{
		free(linebuffer);
		linebuffersize = 0;
		linebuffer = NULL;
	}
}

/* Example
	char * iface = read_setupVarsconf("API_EXCLUDE_DOMAINS");
	if(iface != NULL)
		logg_str("Interface: ",iface);
	getSetupVarsArray(iface);
	int i;
	for (i = 0; i <= setupVarsElements; ++i)
		printf ("[%d] = %s\n", i, setupVarsArray[i]);
	clearSetupVarsArray();
*/

bool insetupVarsArray(const char * str)
{
	// Check for possible NULL pointer
	// (this is valid input, e.g. if clients[i].name is unspecified)
	if(str == NULL)
		return false;

	// Loop over all entries in setupVarsArray
	for (int i = 0; i < setupVarsElements; ++i)
		if(setupVarsArray[i][0] == '*')
		{
			// Copying strlen-1 chars into buffer of size strlen: OK
			size_t lenght = strlen(setupVarsArray[i]);
			char * domain = calloc(lenght, sizeof(char));
			if(domain == NULL) return false;
			// strncat() NULL-terminates the copied string (strncpy() doesn't!)
			strncat(domain, setupVarsArray[i]+1, lenght-1);

			if(strstr(str, domain) != NULL)
			{
				free(domain);
				return true;
			}
			else
			{
				free(domain);
			}
		}
		else
		{
			if(strcmp(setupVarsArray[i], str) == 0)
				return true;
		}

	// If not found
	return false;
}

bool __attribute__((pure)) getSetupVarsBool(const char * input)
{
	if((strcmp(input, "true")) == 0)
		return true;
	else
		return false;
}

// Global variable showing current blocking status
<<<<<<< HEAD
static unsigned char blockingstatus = BLOCKING_UNKNOWN;
=======
enum blocking_status blockingstatus = BLOCKING_UNKNOWN;
>>>>>>> 86d5b8a2

void check_blocking_status(void)
{
	const char* blocking = read_setupVarsconf("BLOCKING_ENABLED");
	const char* message;

	if(blocking == NULL || getSetupVarsBool(blocking))
	{
		// Parameter either not present in setupVars.conf
		// or explicitly set to true
		blockingstatus = BLOCKING_ENABLED;
		message = "enabled";
		clearSetupVarsArray();
	}
	else
	{
		// Disabled
		blockingstatus = BLOCKING_DISABLED;
		message = "disabled";
	}

	logg("Blocking status is %s", message);
}

bool __attribute__((pure)) get_blockingstatus(void)
{
	return blockingstatus;
}

void set_blockingstatus(bool enabled)
{
	blockingstatus = enabled;
	raise(SIGHUP);
}<|MERGE_RESOLUTION|>--- conflicted
+++ resolved
@@ -232,11 +232,7 @@
 }
 
 // Global variable showing current blocking status
-<<<<<<< HEAD
-static unsigned char blockingstatus = BLOCKING_UNKNOWN;
-=======
 enum blocking_status blockingstatus = BLOCKING_UNKNOWN;
->>>>>>> 86d5b8a2
 
 void check_blocking_status(void)
 {
