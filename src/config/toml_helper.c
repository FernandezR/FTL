/* Pi-hole: A black hole for Internet advertisements
*  (c) 2021 Pi-hole, LLC (https://pi-hole.net)
*  Network-wide ad blocking via your own hardware.
*
*  FTL Engine
*  TOML config writer routines
*
*  This file is copyright under the latest version of the EUPL.
*  Please see LICENSE file for your rights under this license. */

#include "FTL.h"
#include "toml_helper.h"
#include "log.h"
#include "config/config.h"
// get_refresh_hostnames_str()
#include "datastructure.h"
// flock(), LOCK_SH
#include <sys/file.h>
// rotate_files()
#include "files.h"
//set_and_check_password()
#include "config/password.h"
// PATH_MAX
#include <limits.h>

// Open the TOML file for reading or writing
<<<<<<< HEAD
FILE * __attribute((malloc)) __attribute((nonnull(1))) openFTLtoml(const char *mode, const unsigned int version)
{
	FILE *fp;
	// Rotate config file, no rotation is done when the file is opened for
	// reading (mode == "r")
	if(mode[0] != 'r')
		rotate_files(GLOBALTOMLPATH, NULL);

	// This should not happen, install a safeguard anyway to unveil
	// possible future coding issues early on
	if(mode[0] == 'w' && version != 0)
	{
		log_crit("Writing to version != 0 is not supported in openFTLtoml(%s,%u)",
		         mode, version);
		exit(EXIT_FAILURE);
	}

	// Build filename based on version
	char filename[PATH_MAX] = { 0 };
	if(version == 0)
	{
		// Use global config file
		strncpy(filename, GLOBALTOMLPATH, sizeof(filename));
	}
	else
	{
		// Use rotated config file
		snprintf(filename, sizeof(filename), BACKUP_DIR"/pihole.toml.%u", version);
	}

	// Try to open config file
	fp = fopen(filename, mode);
=======
FILE * __attribute((malloc)) __attribute((nonnull(1,2))) openFTLtoml(const char *path, const char *mode)
{
	// Try to open file in requested mode
	FILE *fp = fopen(path, mode);
>>>>>>> 17716ef5

	// Return early if opening failed
	if(!fp)
		return NULL;

	// Lock file, may block if the file is currently opened
	if(flock(fileno(fp), LOCK_EX) != 0)
	{
		const int _e = errno;
		log_err("Cannot open config file %s in exclusive mode: %s",
		        filename, strerror(errno));
		fclose(fp);
		errno = _e;
		return NULL;
	}

	errno = 0;
	return fp;
}

// Open the TOML file for reading or writing
void closeFTLtoml(FILE *fp)
{
	// Release file lock
	if(flock(fileno(fp), LOCK_UN) != 0)
		log_err("Cannot release lock on FTL's config file: %s", strerror(errno));

	// Close file
	if(fclose(fp) != 0)
		log_err("Cannot close FTL's config file: %s", strerror(errno));

	// Chown file if we are root
	if(geteuid() == 0)
	{
		// Get UID and GID of user with name "pihole"
		struct passwd *pwd = getpwnam("pihole");
		if(pwd == NULL)
		{
			log_warn("Cannot get UID and GID of user pihole: %s", strerror(errno));
		}
		else
		{
			const uid_t pihole_uid = pwd->pw_uid;
			const gid_t pihole_gid = pwd->pw_gid;
			// Chown file to pihole user
			if(chown(GLOBALTOMLPATH, pihole_uid, pihole_gid) != 0)
				log_warn("Cannot chown "GLOBALTOMLPATH" to pihole:pihole (%u:%u): %s",
					(unsigned int)pihole_uid, (unsigned int)pihole_gid, strerror(errno));
			else
				log_debug(DEBUG_CONFIG, "Chown-ed "GLOBALTOMLPATH" to pihole:pihole (%u:%u)",
					(unsigned int)pihole_uid, (unsigned int)pihole_gid);
		}
	}
	return;
}

// Print a string to a TOML file, escaping special characters as necessary
static void printTOMLstring(FILE *fp, const char *s, const bool toml)
{
	// Substitute empty string if pointer is NULL
	if(s == NULL)
		 s = "";

	bool ok = true;
	// Check if string is printable and does not contain any special characters
	for (const char* p = s; *p && ok; p++)
	{
		int ch = *p;
		ok = isprint(ch) && ch != '"' && ch != '\\';
	}

	// If string is printable and does not contain any special characters, we can
	// print it as is without further escaping
	if (ok)
	{
		if(toml) fprintf(fp, "\"%s\"", s);
		else fputs(s, fp);
		return;
	}

	// Otherwise, we need to escape special characters, this is more work
	int len = strlen(s);
	if(toml) fprintf(fp, "\"");
	for ( ; len; len--, s++)
	{
		unsigned char ch = *s;
		if (isprint(ch) && ch != '"' && ch != '\\')
		{
			putc(ch, fp);
			continue;
		}

		// Escape special characters with simple escape sequences
		switch (ch) {
			case '\b': fputs("\\b", fp); continue;
			case '\t': fputs("\\t", fp); continue;
			case '\n': fputs("\\n", fp); continue;
			case '\f': fputs("\\f", fp); continue;
			case '\r': fputs("\\r", fp); continue;
			case '"':  fputs("\\\"", fp); continue;
			case '\\': fputs("\\\\", fp); continue;
		}

#ifndef TOML_UTF8
		// The Universal Coded Character Set (UCS, Unicode) is a
		// standard set of characters defined by the international
		// standard ISO/IEC 10646, Information technology — Universal
		// Coded Character Set (UCS) (plus amendments to that standard),
		// which is the basis of many character encodings, improving as
		// characters from previously unrepresented typing systems are
		// added.
		// The following code converts a UTF-8 character to UCS and
		// prints it as \UXXXXXXXX
		int64_t ucs;
		int bytes = toml_utf8_to_ucs(s, len, &ucs);
		if(bytes > 0)
		{
			// Print 4-byte UCS as \UXXXXXXXX
			fprintf(fp, "\\U%08X", (uint32_t)ucs);
			// Advance string pointer
			s += bytes - 1;
			// Decrease remaining string length
			len -= bytes - 1;
			continue;
		}
#else
		// Escape all other control characters as short 2-byte
		// UCS sequences
		if(iscntrl(ch))
		{
			fprintf(fp, "\\u%04X", ch);
			continue;
		}

		// Print remaining characters as is
		putc(ch, fp);
#endif
	}
	if(toml) fprintf(fp, "\"");
}

// Indentation (tabs and/or spaces) is allowed but not required, we use it for
// the sake of readability
void indentTOML(FILE *fp, const unsigned int indent)
{
	for (unsigned int i = 0; i < 2*indent; i++)
		fputc(' ', fp);
}

// measure the length until either the end of the string or to the next space
// (whatever comes first)
static unsigned int __attribute__((pure)) length(const char * p)
{
	const char *p2 = p;
	while(*(++p2) && *p2 != ' ');
	return p2 - p;
}

void print_comment(FILE *fp, const char *str, const char *intro, const unsigned int width, const unsigned int indent)
{
	unsigned int i = 0;
	unsigned int extraspace = 0;
	unsigned int ratac = strlen(intro);

	// Add intro if present
	if(ratac > 0)
	{
		for (unsigned int j = 0; j != 2*indent; ++j)
			fputc(' ', fp);
		fputs("# ", fp);
		fputs(intro, fp);
		extraspace = ratac;
		ratac = 0;
	}
	else
	{
		// Add indentation
		for(unsigned int j = 0; j < 2*indent; ++j)
			fputc(' ', fp);
		if(strlen(intro) + strlen(str) > 0)
			fputs("# ", fp);
		else
			fputc('#', fp);
		for(unsigned int j = 0; j < extraspace; ++j)
			fputc(' ', fp);
	}

	// Print string
	while(str[i] != '\0')
	{
		// Wrap to next line if we already printed too much for this one
		if(ratac >= width-extraspace)
		{
			// If this the first line? If not, add a newline
			if (i > 0)
				fputc('\n', fp);
			// Add intendation
			for (unsigned int j = 0; j != 2*indent; ++j)
				fputc(' ', fp);
			// Start a new line
			fputc('#', fp);
			for(unsigned int j = 0; j < extraspace; ++j)
				fputc(' ', fp);
			ratac = 0;
		}

		// If the text character is a space, we print it right away
		// Print a word - measure the length until either the end of the
		// string or to the next space (whatever comes first) and print this
		// part of the string
		unsigned int len = length(str + i);

		// Print word if we either have enough space to print this word or
		// it is really a long word and we are at the beginning of a line
		if(((ratac + len) <= width-extraspace) || (ratac == 0))
		{
			// Add spaces where needed
			if(str[i] == ' ')
				fputc(' ', fp);

			// Print the next word
			ratac += len;
			while (len--)
			{
				// Print characters until we encounter a space or newline
				if(str[i] != ' ' && str[i] != '\n')
					fputc(str[i], fp);
				// If we encounter a newline, we need to break out of the
				// loop and start a new line
				if(str[i] == '\n')
				{
					i++;
					ratac = 2*width;
					break;
				}
				// Advance to next character
				i++;
			}
		}
		else
		{
			// Mark this line as full
			ratac = width;
		}
	}
	fputc('\n', fp);
}

void print_toml_allowed_values(cJSON *allowed_values, FILE *fp, const unsigned int width, const unsigned int indent)
{
	print_comment(fp, "", "", 85, indent);
	print_comment(fp, "", "Possible values are:", 85, indent);
	if(cJSON_IsArray(allowed_values))
	{
		// Loop over array items
		for(int icnt = 0; icnt < cJSON_GetArraySize(allowed_values); icnt++)
		{
			// Get array item
			const cJSON *jopt = cJSON_GetArrayItem(allowed_values, icnt);
			// Skip if this wasn't possible
			if(!jopt)
				continue;
			// Get item and description
			const cJSON *item = cJSON_GetObjectItem(jopt, "item");
			const cJSON *description = cJSON_GetObjectItem(jopt, "description");
			// Skip if one of them is either NULL or not a string
			if(!cJSON_IsString(item) && !cJSON_IsNumber(item))
				continue;
			if(!cJSON_IsString(description))
				continue;
			if(cJSON_IsString(item))
			{
				// Frame item name in "..."
				const size_t buflen = strlen(item->valuestring) + 3u;
				char *itemname = calloc(buflen, sizeof(char));
				// Leading "
				itemname[0] = '"';
				// Copy string (we already know that the string
				// length is buflen - 3u)
				strncpy(itemname + 1, item->valuestring, buflen - 3u);
				// Trailing "
				itemname[buflen-2] = '"';
				// Print item name
				print_comment(fp, itemname, "  - ", 85, indent);
				free(itemname);
			}
			else if(item->valueint < 100)
			{
				// Integer value
				char itemname[3];
				snprintf(itemname, sizeof(itemname), "%d", item->valueint);
				// Print item name
				print_comment(fp, itemname, "  - ", 85, indent);
			}
			// Print item description
			print_comment(fp, description->valuestring, "      ", 85, indent);
		}
	}
	else if(cJSON_IsString(allowed_values))
	{
		print_comment(fp, allowed_values->valuestring, "    ", 85, indent);
	}
	else
	{
		print_comment(fp, "UNKNOWN, please contact Pi-hole support", "    ", 85, indent);
	}
}

// Write a TOML value to a file depending on its type
void writeTOMLvalue(FILE * fp, const int indent, const enum conf_type t, union conf_value *v)
{
	// Check if this is a TOML or CLI output
	const bool toml = fp != stdout;

	// Print value depending on its type
	switch(t)
	{
		case CONF_BOOL:
		case CONF_ALL_DEBUG_BOOL:
			fprintf(fp, "%s", v->b ? "true" : "false");
			break;
		case CONF_INT:
			fprintf(fp, "%i", v->i);
			break;
		case CONF_UINT:
		case CONF_ENUM_PRIVACY_LEVEL:
			fprintf(fp, "%u", v->ui);
			break;
		case CONF_UINT16:
			fprintf(fp, "%hu", v->u16);
			break;
		case CONF_LONG:
			fprintf(fp, "%li", v->l);
			break;
		case CONF_ULONG:
			fprintf(fp, "%lu", v->ul);
			break;
		case CONF_DOUBLE:
			fprintf(fp, "%f", v->d);
			break;
		case CONF_STRING:
		case CONF_STRING_ALLOCATED:
			printTOMLstring(fp, v->s, toml);
			break;
		case CONF_ENUM_PTR_TYPE:
			printTOMLstring(fp, get_ptr_type_str(v->ptr_type), toml);
			break;
		case CONF_ENUM_BUSY_TYPE:
			printTOMLstring(fp, get_busy_reply_str(v->busy_reply), toml);
			break;
		case CONF_ENUM_BLOCKING_MODE:
			printTOMLstring(fp, get_blocking_mode_str(v->blocking_mode), toml);
			break;
		case CONF_ENUM_REFRESH_HOSTNAMES:
			printTOMLstring(fp, get_refresh_hostnames_str(v->refresh_hostnames), toml);
			break;
		case CONF_ENUM_LISTENING_MODE:
			printTOMLstring(fp, get_listeningMode_str(v->listeningMode), toml);
			break;
		case CONF_ENUM_WEB_THEME:
			printTOMLstring(fp, get_web_theme_str(v->web_theme), toml);
			break;
		case CONF_ENUM_TEMP_UNIT:
			printTOMLstring(fp, get_temp_unit_str(v->temp_unit), toml);
			break;
		case CONF_STRUCT_IN_ADDR:
		{
			// Special case: 0.0.0.0 -> return empty string
			if(v->in_addr.s_addr == INADDR_ANY)
			{
				printTOMLstring(fp, "", toml);
				break;
			}
			// else: normal address
			char addr4[INET_ADDRSTRLEN] = { 0 };
			inet_ntop(AF_INET, &v->in_addr, addr4, INET_ADDRSTRLEN);
			printTOMLstring(fp, addr4, toml);
			break;
		}
		case CONF_STRUCT_IN6_ADDR:
		{
			// Special case: :: -> return empty string
			if(memcmp(&v->in6_addr, &in6addr_any, sizeof(in6addr_any)) == 0)
			{
				printTOMLstring(fp, "", toml);
				break;
			}
			// else: normal address
			char addr6[INET6_ADDRSTRLEN] = { 0 };
			inet_ntop(AF_INET6, &v->in6_addr, addr6, INET6_ADDRSTRLEN);
			printTOMLstring(fp, addr6, toml);
			break;
		}
		case CONF_JSON_STRING_ARRAY:
		{
			// Start the array
			fputc('[', fp);
			const unsigned int elems = cJSON_GetArraySize(v->json);
			if(indent > -1 && elems > 0)
				// If there are elements and we are indenting,
				// add a new line
				fputc('\n', fp);
			else if(elems > 0)
				// If there some elements but we do not indent
				// (on CLI output), add space
				fputc(' ', fp);
			for(unsigned int i = 0; i < elems; i++)
			{
				// Get the element
				cJSON *item = cJSON_GetArrayItem(v->json, i);

				// Skip empty elements
				if(strlen(item->valuestring) == 0)
					continue;

				// Add intendation (if we are indenting)
				if(indent > -1)
					indentTOML(fp, indent + 1);

				// Print the element
				printTOMLstring(fp, item->valuestring, toml);

				// Add a comma if there is one more element to come
				if(item->next)
					fputc(',', fp);

				// Add a space after the comma if we are not indenting
				if(indent < 0)
					fputc(' ', fp);
				// Add a new line (if we are indenting)
				else
					fputc('\n', fp);
			}
			if(indent > -1 && elems > 0)
				indentTOML(fp, indent);
			fputc(']', fp);
			break;
		}
		case CONF_PASSWORD:
		{
			printTOMLstring(fp, PASSWORD_VALUE, toml);
			break;
		}
	}
}

// Read a TOML value from a table depending on its type
void readTOMLvalue(struct conf_item *conf_item, const char* key, toml_table_t *toml, struct config *newconf)
{
	if(conf_item == NULL || key == NULL || toml == NULL)
	{
		log_debug(DEBUG_CONFIG, "readTOMLvalue(%p, %p, %p) called with invalid arguments, skipping",
		          conf_item, key, toml);
		return;
	}
	switch(conf_item->t)
	{
		case CONF_BOOL:
		{
			const toml_datum_t val = toml_bool_in(toml, key);
			if(val.ok)
				conf_item->v.b = val.u.b;
			else
				log_debug(DEBUG_CONFIG, "%s DOES NOT EXIST or is not a valid bool", conf_item->k);
			break;
		}
		case CONF_ALL_DEBUG_BOOL:
		{
			const toml_datum_t val = toml_bool_in(toml, key);
			if(val.ok)
				set_all_debug(newconf, val.u.b);
			else
				log_debug(DEBUG_CONFIG, "%s DOES NOT EXIST or is not a valid bool", conf_item->k);
			break;
		}
		case CONF_INT:
		{
			const toml_datum_t val = toml_int_in(toml, key);
			if(val.ok)
				conf_item->v.i = val.u.i;
			else
				log_debug(DEBUG_CONFIG, "%s DOES NOT EXIST or is not a valid integer", conf_item->k);
			break;
		}
		case CONF_UINT:
		{
			const toml_datum_t val = toml_int_in(toml, key);
			if(val.ok && val.u.i >= 0)
				conf_item->v.ui = val.u.i;
			else
				log_debug(DEBUG_CONFIG, "%s DOES NOT EXIST or is not a valid unsigned integer", conf_item->k);
			break;
		}
		case CONF_UINT16:
		{
			const toml_datum_t val = toml_int_in(toml, key);
			if(val.ok && val.u.i >= 0 && val.u.i <= UINT16_MAX)
				conf_item->v.ui = val.u.i;
			else
				log_debug(DEBUG_CONFIG, "%s DOES NOT EXIST or is not a valid unsigned integer (16 bit)", conf_item->k);
			break;
		}
		case CONF_LONG:
		{
			const toml_datum_t val = toml_int_in(toml, key);
			if(val.ok)
				conf_item->v.l = val.u.i;
			else
				log_debug(DEBUG_CONFIG, "%s DOES NOT EXIST or is not a valid long integer", conf_item->k);
			break;
		}
		case CONF_ULONG:
		{
			const toml_datum_t val = toml_int_in(toml, key);
			if(val.ok && val.u.i >= 0)
				conf_item->v.ul = val.u.i;
			else
				log_debug(DEBUG_CONFIG, "%s DOES NOT EXIST or is not a valid unsigned long integer", conf_item->k);
			break;
		}
		case CONF_DOUBLE:
		{
			const toml_datum_t val = toml_double_in(toml, key);
			if(val.ok)
				conf_item->v.d = val.u.d;
			else
				log_debug(DEBUG_CONFIG, "%s DOES NOT EXIST or is not a valid double", conf_item->k);
			break;
		}
		case CONF_STRING:
		case CONF_STRING_ALLOCATED:
		{
			const toml_datum_t val = toml_string_in(toml, key);
			if(val.ok)
			{
				if(conf_item->t == CONF_STRING_ALLOCATED)
					free(conf_item->v.s);
				conf_item->v.s = val.u.s; // allocated string
				conf_item->t = CONF_STRING_ALLOCATED;
			}
			else
				log_debug(DEBUG_CONFIG, "%s DOES NOT EXIST or is not a valid string", conf_item->k);
			break;
		}
		case CONF_ENUM_PTR_TYPE:
		{
			const toml_datum_t val = toml_string_in(toml, key);
			if(val.ok)
			{
				const int ptr_type = get_ptr_type_val(val.u.s);
				free(val.u.s);
				if(ptr_type != -1)
					conf_item->v.ptr_type = ptr_type;
				else
					log_warn("Config setting %s is invalid, allowed options are: %s", conf_item->k, conf_item->h);
			}
			else
				log_debug(DEBUG_CONFIG, "%s DOES NOT EXIST or is not a valid string", conf_item->k);
			break;
		}
		case CONF_ENUM_BUSY_TYPE:
		{
			const toml_datum_t val = toml_string_in(toml, key);
			if(val.ok)
			{
				const int busy_reply = get_busy_reply_val(val.u.s);
				free(val.u.s);
				if(busy_reply != -1)
					conf_item->v.busy_reply = busy_reply;
				else
					log_warn("Config setting %s is invalid, allowed options are: %s", conf_item->k, conf_item->h);
			}
			else
				log_debug(DEBUG_CONFIG, "%s DOES NOT EXIST or is not a valid string", conf_item->k);
			break;
		}
		case CONF_ENUM_BLOCKING_MODE:
		{
			const toml_datum_t val = toml_string_in(toml, key);
			if(val.ok)
			{
				const int blocking_mode = get_blocking_mode_val(val.u.s);
				free(val.u.s);
				if(blocking_mode != -1)
					conf_item->v.blocking_mode = blocking_mode;
				else
					log_warn("Config setting %s is invalid, allowed options are: %s", conf_item->k, conf_item->h);
			}
			else
				log_debug(DEBUG_CONFIG, "%s DOES NOT EXIST or is not a validstring", conf_item->k);
			break;
		}
		case CONF_ENUM_REFRESH_HOSTNAMES:
		{
			const toml_datum_t val = toml_string_in(toml, key);
			if(val.ok)
			{
				const int refresh_hostnames = get_refresh_hostnames_val(val.u.s);
				free(val.u.s);
				if(refresh_hostnames != -1)
					conf_item->v.refresh_hostnames = refresh_hostnames;
				else
					log_warn("Config setting %s is invalid, allowed options are: %s", conf_item->k, conf_item->h);
			}
			else
				log_debug(DEBUG_CONFIG, "%s DOES NOT EXIST or is not a valid string", conf_item->k);
			break;
		}
		case CONF_ENUM_LISTENING_MODE:
		{
			const toml_datum_t val = toml_string_in(toml, key);
			if(val.ok)
			{
				const int listeningMode = get_listeningMode_val(val.u.s);
				free(val.u.s);
				if(listeningMode != -1)
					conf_item->v.listeningMode = listeningMode;
				else
					log_warn("Config setting %s is invalid, allowed options are: %s", conf_item->k, conf_item->h);
			}
			else
				log_debug(DEBUG_CONFIG, "%s DOES NOT EXIST or is not a valid string", conf_item->k);
			break;
		}
		case CONF_ENUM_WEB_THEME:
		{
			const toml_datum_t val = toml_string_in(toml, key);
			if(val.ok)
			{
				const int web_theme = get_web_theme_val(val.u.s);
				free(val.u.s);
				if(web_theme != -1)
					conf_item->v.web_theme = web_theme;
				else
					log_warn("Config setting %s is invalid, allowed options are: %s", conf_item->k, conf_item->h);
			}
			else
				log_debug(DEBUG_CONFIG, "%s DOES NOT EXIST or is not a valid string", conf_item->k);
			break;
		}
		case CONF_ENUM_TEMP_UNIT:
		{
			const toml_datum_t val = toml_string_in(toml, key);
			if(val.ok)
			{
				const int temp_unit = get_temp_unit_val(val.u.s);
				free(val.u.s);
				if(temp_unit != -1)
					conf_item->v.temp_unit = temp_unit;
				else
					log_warn("Config setting %s is invalid, allowed options are: %s", conf_item->k, conf_item->h);
			}
			else
				log_debug(DEBUG_CONFIG, "%s DOES NOT EXIST or is not a valid string", conf_item->k);
			break;
		}
		case CONF_ENUM_PRIVACY_LEVEL:
		{
			const toml_datum_t val = toml_int_in(toml, key);
			if(val.ok && val.u.i >= PRIVACY_SHOW_ALL && val.u.i <= PRIVACY_MAXIMUM)
				conf_item->v.i = val.u.i;
			else
				log_debug(DEBUG_CONFIG, "%s DOES NOT EXIST or is invalid (not an integer or outside allowed bounds)", conf_item->k);
			break;
		}
		case CONF_STRUCT_IN_ADDR:
		{
			struct in_addr addr4 = { 0 };
			const toml_datum_t val = toml_string_in(toml, key);
			if(val.ok)
			{
				if(strlen(val.u.s) == 0)
				{
					// Special case: empty string -> 0.0.0.0
					conf_item->v.in_addr.s_addr = INADDR_ANY;
				}
				else if(inet_pton(AF_INET, val.u.s, &addr4))
					memcpy(&conf_item->v.in_addr, &addr4, sizeof(addr4));
				else
					log_warn("Config %s is invalid (not of type IPv4 address)", conf_item->k);
				free(val.u.s);
			}
			else
				log_debug(DEBUG_CONFIG, "%s DOES NOT EXIST or is invalid (not a valid string of type IPv4 address)", conf_item->k);
			break;
		}
		case CONF_STRUCT_IN6_ADDR:
		{
			struct in6_addr addr6 = { 0 };
			const toml_datum_t val = toml_string_in(toml, key);
			if(val.ok)
			{
				if(strlen(val.u.s) == 0)
				{
					// Special case: empty string -> ::
					memcpy(&conf_item->v.in6_addr, &in6addr_any, sizeof(in6addr_any));
				}
				else if(inet_pton(AF_INET6, val.u.s, &addr6))
					memcpy(&conf_item->v.in6_addr, &addr6, sizeof(addr6));
				else
					log_warn("Config %s is invalid (not of type IPv6 address)", conf_item->k);
				free(val.u.s);
			}
			else
				log_debug(DEBUG_CONFIG, "%s DOES NOT EXIST or is invalid (not a valid string of type IPv6 address)", conf_item->k);
			break;
		}
		case CONF_JSON_STRING_ARRAY:
		{
			// Free previously allocated JSON array
			cJSON_Delete(conf_item->v.json);
			conf_item->v.json = cJSON_CreateArray();
			// Parse TOML array and generate a JSON array
			const toml_array_t *array = toml_array_in(toml, key);
			if(array != NULL)
			{
				const unsigned int nelem = toml_array_nelem(array);
				for(unsigned int i = 0; i < nelem; i++)
				{
					// Get string from TOML
					const toml_datum_t d = toml_string_at(array, i);
					if(!d.ok)
					{
						log_warn("Config %s is an invalid array (found at index %u)", conf_item->k, i);
						break;
					}
					// Only import non-empty entries
					if(strlen(d.u.s) > 0)
					{
						// Add string to our JSON array
						cJSON *item = cJSON_CreateString(d.u.s);
						cJSON_AddItemToArray(conf_item->v.json, item);
					}
					free(d.u.s);
				}
			}
			else
				log_debug(DEBUG_CONFIG, "%s DOES NOT EXIST", conf_item->k);
			break;
		}
		case CONF_PASSWORD:
		{
			// This is ignored, it is only a pseudo-element with no real content
			break;
		}
	}
}

#define FTLCONF_PREFIX "FTLCONF_"
bool readEnvValue(struct conf_item *conf_item, struct config *newconf)
{
	// Allocate memory for config key + prefix (sizeof includes the trailing '\0')
	const size_t envkey_size = strlen(conf_item->k) + sizeof(FTLCONF_PREFIX);
	char *envkey = calloc(envkey_size, sizeof(char));

	// Build env key to look for
	strcpy(envkey, FTLCONF_PREFIX);
	strcat(envkey, conf_item->k);

	// Replace all "." by "_" as this is the convention used in v5.x and earlier
	for(unsigned int i = 0; i < envkey_size - 1; i++)
		if(envkey[i] == '.')
			envkey[i] = '_';

	// First check if a environmental variable with the given key exists
	const char *envvar = getenv(envkey);

	// Return early if this environment variable does not exist
	if(envvar == NULL)
	{
		log_debug(DEBUG_CONFIG, "ENV %s is not set", envkey);
		free(envkey);
		return false;
	}

	log_debug(DEBUG_CONFIG, "ENV %s = \"%s\"", envkey, envvar);

	switch(conf_item->t)
	{
		case CONF_BOOL:
		{
			if(strcasecmp(envvar, "true") == 0 || strcasecmp(envvar, "yes") == 0)
				conf_item->v.b = true;
			else if(strcasecmp(envvar, "false") == 0 || strcasecmp(envvar, "no") == 0)
				conf_item->v.b = false;
			else
				log_warn("ENV %s is not of type bool", envkey);
			break;
		}
		case CONF_ALL_DEBUG_BOOL:
		{
			if(strcasecmp(envvar, "true") == 0 || strcasecmp(envvar, "yes") == 0)
				set_all_debug(newconf, true);
			else if(strcasecmp(envvar, "false") == 0 || strcasecmp(envvar, "no") == 0)
				set_all_debug(newconf, false);
			else
				log_warn("ENV %s is not of type bool", envkey);
			break;
		}
		case CONF_INT:
		{
			int val = 0;
			if(sscanf(envvar, "%i", &val) == 1)
				conf_item->v.i = val;
			else
				log_warn("ENV %s is not of type integer", envkey);
			break;
		}
		case CONF_UINT:
		{
			unsigned int val = 0;
			if(sscanf(envvar, "%u", &val) == 1)
				conf_item->v.ui = val;
			else
				log_warn("ENV %s is not of type unsigned integer", envkey);
			break;
		}
		case CONF_UINT16:
		{
			unsigned int val = 0;
			if(sscanf(envvar, "%u", &val) == 1 && val <= UINT16_MAX)
				conf_item->v.ui = val;
			else
				log_warn("ENV %s is not of type unsigned integer (16 bit)", envkey);
			break;
		}
		case CONF_LONG:
		{
			long val = 0;
			if(sscanf(envvar, "%li", &val) == 1)
				conf_item->v.l = val;
			else
				log_warn("ENV %s is not of type long", envkey);
			break;
		}
		case CONF_ULONG:
		{
			unsigned long val = 0;
			if(sscanf(envvar, "%lu", &val) == 1)
				conf_item->v.ul = val;
			else
				log_warn("ENV %s is not of type unsigned long", envkey);
			break;
		}
		case CONF_DOUBLE:
		{
			double val = 0;
			if(sscanf(envvar, "%lf", &val) == 1)
				conf_item->v.d = val;
			else
				log_warn("ENV %s is not of type double", envkey);
			break;
		}
		case CONF_STRING:
		case CONF_STRING_ALLOCATED:
		{
			if(conf_item->t == CONF_STRING_ALLOCATED)
				free(conf_item->v.s);
			conf_item->v.s = strdup(envvar);
			conf_item->t = CONF_STRING_ALLOCATED;
			break;
		}
		case CONF_ENUM_PTR_TYPE:
		{
			const int ptr_type = get_ptr_type_val(envvar);
			if(ptr_type != -1)
				conf_item->v.ptr_type = ptr_type;
			else
				log_warn("ENV %s is invalid, allowed options are: %s", envkey, conf_item->h);
			break;
		}
		case CONF_ENUM_BUSY_TYPE:
		{
			const int busy_reply = get_busy_reply_val(envvar);
			if(busy_reply != -1)
				conf_item->v.busy_reply = busy_reply;
			else
				log_warn("ENV %s is invalid, allowed options are: %s", envkey, conf_item->h);
			break;
		}
		case CONF_ENUM_BLOCKING_MODE:
		{
			const int blocking_mode = get_blocking_mode_val(envvar);
			if(blocking_mode != -1)
				conf_item->v.blocking_mode = blocking_mode;
			else
				log_warn("ENV %s is invalid, allowed options are: %s", envkey, conf_item->h);
			break;
		}
		case CONF_ENUM_REFRESH_HOSTNAMES:
		{
			const int refresh_hostnames = get_refresh_hostnames_val(envvar);
			if(refresh_hostnames != -1)
				conf_item->v.refresh_hostnames = refresh_hostnames;
			else
				log_warn("ENV %s is invalid, allowed options are: %s", envkey, conf_item->h);
			break;
		}
		case CONF_ENUM_LISTENING_MODE:
		{
			const int listeningMode = get_listeningMode_val(envvar);
			if(listeningMode != -1)
				conf_item->v.listeningMode = listeningMode;
			else
				log_warn("ENV %s is invalid, allowed options are: %s", envkey, conf_item->h);
			break;
		}
		case CONF_ENUM_WEB_THEME:
		{
			const int web_theme = get_web_theme_val(envvar);
			if(web_theme != -1)
				conf_item->v.web_theme = web_theme;
			else
				log_warn("ENV %s is invalid, allowed options are: %s", envkey, conf_item->h);
			break;
		}
		case CONF_ENUM_TEMP_UNIT:
		{
			const int temp_unit = get_temp_unit_val(envvar);
			if(temp_unit != -1)
				conf_item->v.temp_unit = temp_unit;
			else
				log_warn("ENV %s is invalid, allowed options are: %s", envkey, conf_item->h);
			break;
		}
		case CONF_ENUM_PRIVACY_LEVEL:
		{
			int val = 0;
			if(sscanf(envvar, "%i", &val) == 1 && val >= PRIVACY_SHOW_ALL && val <= PRIVACY_MAXIMUM)
				conf_item->v.i = val;
			else
				log_warn("ENV %s is invalid (not of type integer or outside allowed bounds)", envkey);
			break;
		}
		case CONF_STRUCT_IN_ADDR:
		{
			struct in_addr addr4 = { 0 };
			if(strlen(envvar) == 0)
			{
				// Special case: empty string -> 0.0.0.0
				conf_item->v.in_addr.s_addr = INADDR_ANY;
			}
			else if(inet_pton(AF_INET, envvar, &addr4))
				memcpy(&conf_item->v.in_addr, &addr4, sizeof(addr4));
			else
				log_warn("ENV %s is invalid (not of type IPv4 address)", envkey);
			break;
		}
		case CONF_STRUCT_IN6_ADDR:
		{
			struct in6_addr addr6 = { 0 };
			if(strlen(envvar) == 0)
			{
				// Special case: empty string -> ::
				memcpy(&conf_item->v.in6_addr, &in6addr_any, sizeof(in6addr_any));
			}
			else if(inet_pton(AF_INET6, envvar, &addr6))
				memcpy(&conf_item->v.in6_addr, &addr6, sizeof(addr6));
			else
				log_warn("ENV %s is invalid (not of type IPv6 address)", envkey);
			break;
		}
		case CONF_JSON_STRING_ARRAY:
		{
			// Make a copy of envvar as strtok modified the input string
			char *envvar_copy = strdup(envvar);
			// Free previously allocated JSON array
			cJSON_Delete(conf_item->v.json);
			conf_item->v.json = cJSON_CreateArray();
			// Parse envvar array and generate a JSON array (env var
			// arrays are ;-delimited)
			const char delim[] =";";
			const char *elem = strtok(envvar_copy, delim);
			while(elem != NULL)
			{
				// Only import non-empty entries
				if(strlen(elem) > 0)
				{
					// Add string to our JSON array
					cJSON *item = cJSON_CreateString(elem);
					cJSON_AddItemToArray(conf_item->v.json, item);
				}

				// Search for the next element
				elem = strtok(NULL, delim);
			}
			free(envvar_copy);
			break;
		}
		case CONF_PASSWORD:
		{
			if(!set_and_check_password(conf_item, envvar))
			{
				log_warn("ENV %s is invalid", envkey);
				break;
			}
		}
	}

	// Free allocated env var name
	free(envkey);
	return true;
}<|MERGE_RESOLUTION|>--- conflicted
+++ resolved
@@ -24,7 +24,6 @@
 #include <limits.h>
 
 // Open the TOML file for reading or writing
-<<<<<<< HEAD
 FILE * __attribute((malloc)) __attribute((nonnull(1))) openFTLtoml(const char *mode, const unsigned int version)
 {
 	FILE *fp;
@@ -48,6 +47,10 @@
 	{
 		// Use global config file
 		strncpy(filename, GLOBALTOMLPATH, sizeof(filename));
+
+		// Append ".tmp" if we are writing
+		if(mode[0] == 'w')
+			strncat(filename, ".tmp", sizeof(filename));
 	}
 	else
 	{
@@ -57,12 +60,6 @@
 
 	// Try to open config file
 	fp = fopen(filename, mode);
-=======
-FILE * __attribute((malloc)) __attribute((nonnull(1,2))) openFTLtoml(const char *path, const char *mode)
-{
-	// Try to open file in requested mode
-	FILE *fp = fopen(path, mode);
->>>>>>> 17716ef5
 
 	// Return early if opening failed
 	if(!fp)
