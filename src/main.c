/* Pi-hole: A black hole for Internet advertisements
*  (c) 2017 Pi-hole, LLC (https://pi-hole.net)
*  Network-wide ad blocking via your own hardware.
*
*  FTL Engine
*  Core routine
*
*  This file is copyright under the latest version of the EUPL.
*  Please see LICENSE file for your rights under this license. */

#include "FTL.h"
#include "daemon.h"
#include "log.h"
#include "setupVars.h"
#include "args.h"
#include "config/config.h"
#include "database/common.h"
#include "main.h"
#include "signals.h"
#include "regex_r.h"
// init_shmem()
#include "shmem.h"
#include "capabilities.h"
#include "timers.h"
// http_terminate()
#include "webserver/webserver.h"
#include "procps.h"
// init_memory_database(), import_queries_from_disk()
#include "database/query-table.h"
// init_overtime()
#include "overTime.h"
// flush_message_table()
#include "database/message-table.h"

char *username;
bool needGC = false;
bool needDBGC = false;
bool startup = true;
volatile int exit_code = EXIT_SUCCESS;

int main (int argc, char *argv[])
{
	// Get user pihole-FTL is running as
	// We store this in a global variable
	// such that the log routine can access
	// it if needed
	username = getUserName();

	// Parse arguments
	// We run this also for no direct arguments
	// to have arg{c,v}_dnsmasq initialized
	parse_args(argc, argv);

	// Initialize FTL log
	init_FTL_log(argc > 0 ? argv[0] : NULL);
	// Try to open FTL log
	init_config_mutex();
	timer_start(EXIT_TIMER);
	log_info("########## FTL started on %s! ##########", hostname());
	log_FTL_version(false);

	// Process pihole-FTL.conf
	read_FTLconf();

	// Catch signals not handled by dnsmasq
	// We configure real-time signals later (after dnsmasq has forked)
	handle_signals();

	// Initialize shared memory
	if(!init_shmem())
	{
		log_crit("Initialization of shared memory failed.");
		// Check if there is already a running FTL process
		check_running_FTL();
		return EXIT_FAILURE;
	}

<<<<<<< HEAD
	// Process FTL config file
	readFTLconf();

=======
>>>>>>> af4378d4
	// pihole-FTL should really be run as user "pihole" to not mess up with file permissions
	// print warning otherwise
	if(strcmp(username, "pihole") != 0)
		log_warn("Starting pihole-FTL as user %s is not recommended", username);

	// Write PID early on so systemd cannot be fooled during DELAY_STARTUP
	// times. The PID in this file will later be overwritten after forking
	savepid();

	// Delay startup (if requested)
	// Do this before reading the database to make this option not only
	// useful for interfaces that aren't ready but also for fake-hwclocks
	// which aren't ready at this point
	delay_startup();

	// Initialize overTime datastructure
	initOverTime();

	// Initialize query database (pihole-FTL.db)
	db_init();

	// Initialize in-memory databases
	if(!init_memory_database())
	{
		log_crit("FATAL: Cannot initialize in-memory database.");
		return EXIT_FAILURE;
	}

	// Flush messages stored in the long-term database
	flush_message_table();

	// Try to import queries from long-term database if available
	if(config.DBimport)
	{
		import_queries_from_disk();
		DB_read_queries();
	}

	log_counter_info();
	check_setupVarsconf();

	// Check for availability of capabilities in debug mode
	if(config.debug & DEBUG_CAPS)
		check_capabilities();

	// Initialize pseudo-random number generator
	srand(time(NULL));

	startup = false;
	if(config.debug != 0)
	{
		for(int i = 0; i < argc_dnsmasq; i++)
			log_debug(DEBUG_ANY, "argv[%i] = \"%s\"", i, argv_dnsmasq[i]);
	}

	// Start the resolver
	main_dnsmasq(argc_dnsmasq, argv_dnsmasq);

	log_info("Shutting down...");
	// Extra grace time is needed as dnsmasq script-helpers may not be
	// terminating immediately
	sleepms(250);

	// Save new queries to database (if database is used)
	if(config.DBexport)
	{
		export_queries_to_disk(true);
		log_info("Finished final database update");
	}

	cleanup(exit_code);

	return exit_code;
}<|MERGE_RESOLUTION|>--- conflicted
+++ resolved
@@ -59,8 +59,8 @@
 	log_info("########## FTL started on %s! ##########", hostname());
 	log_FTL_version(false);
 
-	// Process pihole-FTL.conf
-	read_FTLconf();
+	// Process pihole-FTL.toml configuration file
+	readFTLconf();
 
 	// Catch signals not handled by dnsmasq
 	// We configure real-time signals later (after dnsmasq has forked)
@@ -75,12 +75,6 @@
 		return EXIT_FAILURE;
 	}
 
-<<<<<<< HEAD
-	// Process FTL config file
-	readFTLconf();
-
-=======
->>>>>>> af4378d4
 	// pihole-FTL should really be run as user "pihole" to not mess up with file permissions
 	// print warning otherwise
 	if(strcmp(username, "pihole") != 0)
