--- conflicted
+++ resolved
@@ -780,16 +780,12 @@
 		queries[queryIndex].complete = true; // Mark as all information is available
 		queries[queryIndex].response = 0;
 		queries[queryIndex].AD = false;
-<<<<<<< HEAD
+		queries[queryIndex].dnssec = DNSSEC_UNKNOWN;
+		queries[queryIndex].reply = REPLY_UNKNOWN;
 
 		// Set lastQuery timer and add one query for network table
 		clients[clientID].lastQuery = queryTimeStamp;
 		clients[clientID].numQueriesARP++;
-=======
-		queries[queryIndex].dnssec = DNSSEC_UNKNOWN;
-		queries[queryIndex].reply = REPLY_UNKNOWN;
-		lastDBimportedtimestamp = queryTimeStamp;
->>>>>>> ae1d09b0
 
 		// Handle type counters
 		if(type >= TYPE_A && type < TYPE_MAX)
