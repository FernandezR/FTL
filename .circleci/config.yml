--- conflicted
+++ resolved
@@ -28,7 +28,6 @@
           sftp -b - $SSH_USER@$SSH_HOST <<< "-mkdir html/${DIR}
           put ${BIN_NAME}* html/${DIR}"
     - run:
-<<<<<<< HEAD
         name: "Upload documentation to binary bucket"
         command: |
           [ -z "${CIRCLE_PR_USERNAME}" ] || exit 0
@@ -49,8 +48,6 @@
           sha1sum -c "${BIN_NAME}.sha1"
           cd ..
     - run:
-=======
->>>>>>> 9bfcc880
         name: "Test"
         command: |
           mv "${BIN_NAME}" pihole-FTL
@@ -58,11 +55,7 @@
 
 .docker_template: &docker_template
   docker:
-<<<<<<< HEAD
-    - image: pihole/ftl-build:v1.9-$CIRCLE_JOB
-=======
     - image: pihole/ftl-build:v1.16-$CIRCLE_JOB
->>>>>>> 9bfcc880
   <<: *job_steps
 
 jobs:
